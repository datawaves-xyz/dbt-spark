#!/usr/bin/env python
import os
import sys
import re

# require python 3.7 or newer
if sys.version_info < (3, 7):
    print('Error: dbt does not support this version of Python.')
    print('Please upgrade to Python 3.7 or higher.')
    sys.exit(1)


# require version of setuptools that supports find_namespace_packages
from setuptools import setup
try:
    from setuptools import find_namespace_packages
except ImportError:
    # the user has a downlevel version of setuptools.
    print('Error: dbt requires setuptools v40.1.0 or higher.')
    print('Please upgrade setuptools with "pip install --upgrade setuptools" '
          'and try again')
    sys.exit(1)


# pull long description from README
this_directory = os.path.abspath(os.path.dirname(__file__))
with open(os.path.join(this_directory, 'README.md'), 'r', encoding='utf8') as f:
    long_description = f.read()


# get this package's version from dbt/adapters/<name>/__version__.py
def _get_plugin_version_dict():
    _version_path = os.path.join(
        this_directory, 'dbt', 'adapters', 'spark', '__version__.py'
    )
    _semver = r'''(?P<major>\d+)\.(?P<minor>\d+)\.(?P<patch>\d+)'''
    _pre = r'''((?P<prekind>a|b|rc)(?P<pre>\d+))?'''
    _version_pattern = fr'''version\s*=\s*["']{_semver}{_pre}["']'''
    with open(_version_path) as f:
        match = re.search(_version_pattern, f.read().strip())
        if match is None:
            raise ValueError(f'invalid version at {_version_path}')
        return match.groupdict()


# require a compatible minor version (~=), prerelease if this is a prerelease
def _get_dbt_core_version():
    parts = _get_plugin_version_dict()
    minor = "{major}.{minor}.0".format(**parts)
    pre = (parts["prekind"]+"1" if parts["prekind"] else "")
    return f"{minor}{pre}"


package_name = "dbt-spark"
<<<<<<< HEAD
package_version = "1.1.0"
=======
package_version = "1.2.0a1"
>>>>>>> fbf9abe3
dbt_core_version = _get_dbt_core_version()
description = """The Apache Spark adapter plugin for dbt"""

odbc_extras = ['pyodbc>=4.0.30']
pyhive_extras = [
    'PyHive[hive]>=0.6.0,<0.7.0',
    'thrift>=0.11.0,<0.16.0',
]
session_extras = [
    "pyspark>=3.0.0,<4.0.0"
]
all_extras = odbc_extras + pyhive_extras + session_extras

setup(
    name=package_name,
    version=package_version,

    description=description,
    long_description=long_description,
    long_description_content_type='text/markdown',

    author='dbt Labs',
    author_email='info@dbtlabs.com',
    url='https://github.com/dbt-labs/dbt-spark',

    packages=find_namespace_packages(include=['dbt', 'dbt.*']),
    include_package_data=True,
    install_requires=[
        'dbt-core~={}'.format(dbt_core_version),
        'sqlparams>=3.0.0',
    ],
    extras_require={
        "ODBC": odbc_extras,
        "PyHive": pyhive_extras,
        "session": session_extras,
        "all": all_extras,
    },
    zip_safe=False,
    classifiers=[
        'Development Status :: 5 - Production/Stable',
        
        'License :: OSI Approved :: Apache Software License',
        
        'Operating System :: Microsoft :: Windows',
        'Operating System :: MacOS :: MacOS X',
        'Operating System :: POSIX :: Linux',

        'Programming Language :: Python :: 3.7',
        'Programming Language :: Python :: 3.8',
        'Programming Language :: Python :: 3.9',
    ],
    python_requires=">=3.7",
)<|MERGE_RESOLUTION|>--- conflicted
+++ resolved
@@ -52,11 +52,7 @@
 
 
 package_name = "dbt-spark"
-<<<<<<< HEAD
-package_version = "1.1.0"
-=======
 package_version = "1.2.0a1"
->>>>>>> fbf9abe3
 dbt_core_version = _get_dbt_core_version()
 description = """The Apache Spark adapter plugin for dbt"""
 
