--- conflicted
+++ resolved
@@ -20,8 +20,7 @@
     ConnectionManager = SparkConnectionManager
     Relation = SparkRelation
 
-<<<<<<< HEAD
-    column_names = (
+    column_names = frozenset({
         'table_database',
         'table_schema',
         'table_name',
@@ -32,12 +31,11 @@
         'column_index',
         'column_type',
         'column_comment',
-    )
-=======
+    })
+
     AdapterSpecificConfigs = frozenset({"file_format", "location_root",
                                         "partition_by", "clustered_by",
                                         "buckets"})
->>>>>>> f2471764
 
     @classmethod
     def date_function(cls):
