--- conflicted
+++ resolved
@@ -279,15 +279,16 @@
         else:
             updated_relation = self._set_relation_information(cached_relation)
 
-        return updated_relation.columns
+        return updated_relation.columns if updated_relation is not None else []
 
     def _get_updated_relation(self, relation: BaseRelation) -> Optional[SparkRelation]:
         metadata = None
         columns = []
-<<<<<<< HEAD
 
         try:
-            rows: List[agate.Row] = super().get_columns_in_relation(relation)
+            rows: List[agate.Row] = self.execute_macro(
+                    GET_COLUMNS_IN_RELATION_RAW_MACRO_NAME, kwargs={"relation": relation}
+                )
             metadata, columns = self.parse_describe_extended(relation, rows)
         except dbt.exceptions.RuntimeException as e:
             # spark would throw error when table doesn't exist, where other
@@ -300,28 +301,6 @@
                 pass
             else:
                 raise e
-=======
-        if cached_relation and cached_relation.information:
-            columns = self.parse_columns_from_information(cached_relation)
-        if not columns:
-            # in open source delta 'show table extended' query output doesnt
-            # return relation's schema. if columns are empty from cache,
-            # use get_columns_in_relation spark macro
-            # which would execute 'describe extended tablename' query
-            try:
-                rows: List[agate.Row] = self.execute_macro(
-                    GET_COLUMNS_IN_RELATION_RAW_MACRO_NAME, kwargs={"relation": relation}
-                )
-                columns = self.parse_describe_extended(relation, rows)
-            except dbt.exceptions.RuntimeException as e:
-                # spark would throw error when table doesn't exist, where other
-                # CDW would just return and empty list, normalizing the behavior here
-                errmsg = getattr(e, "msg", "")
-                if "Table or view not found" in errmsg or "NoSuchTableException" in errmsg:
-                    pass
-                else:
-                    raise e
->>>>>>> 8744cf1f
 
         # strip hudi metadata columns.
         columns = [x for x in columns if x.name not in self.HUDI_METADATA_COLUMNS]
@@ -357,7 +336,7 @@
     ) -> Iterable[Dict[str, Any]]:
         updated_relation = self._set_relation_information(relation)
 
-        for column in updated_relation.columns:
+        for column in (updated_relation.columns if updated_relation is not None else []):
             # convert SparkColumns into catalog dicts
             as_dict = column.to_column_dict()
             as_dict["column_name"] = as_dict.pop("column", None)
