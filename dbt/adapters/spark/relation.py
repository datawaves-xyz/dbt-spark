--- conflicted
+++ resolved
@@ -29,13 +29,9 @@
     quote_character: str = "`"
     is_delta: Optional[bool] = None
     is_hudi: Optional[bool] = None
-<<<<<<< HEAD
     owner: Optional[str] = None
     stats: Optional[str] = None
     columns: Dict[str, str] = field(default_factory=lambda: {})
-=======
-    information: Optional[str] = None
->>>>>>> 5ff1c425
 
     def __post_init__(self):
         if self.database != self.schema and self.database:
